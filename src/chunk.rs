use crate::value::Value;

#[derive(Debug, Clone, PartialEq)]
pub enum OpCode {
    Constant(usize),
    Nil,
    True,
    False,
    Pop,
    Add,
    Subtract,
    Multiply,
    Divide,
    Not,
    Negate,
    Print,
    // TODO: Create instructions for NotEqual, GreaterEqual and LessEqual
    // We could create instructions for NotEqual, GreaterEqual and LessEqual but we can implement them using existing instructions as syntactic sugar
    // The VM would execute faster if we did
    Equal,
    Greater,
    Less,
    DefineGlobal(usize),
    GetLocal(usize),
    GetGlobal(usize),
    SetLocal(usize),
    SetGlobal(usize),
    Jump(usize),
    JumpIfFalse(usize),
    Loop(usize),
    Call(usize),
    Return,
}

#[derive(Debug, Clone, PartialEq, Default)]
pub struct Chunk {
    pub chunk: Vec<OpCode>,
    pub constants: Vec<Value>,
    lines: Vec<usize>,
}

impl Chunk {
    pub fn new() -> Self {
        Self {
            chunk: Vec::new(),
            constants: Vec::new(),
            lines: Vec::new(),
        }
    }

    pub fn write(&mut self, byte: OpCode, line: usize) {
        self.chunk.push(byte);
        self.lines.push(line);
    }

    pub fn add_constant(&mut self, value: Value) -> usize {
        self.constants.push(value);
        self.constants.len() - 1
    }

    pub fn disassemble(&self, name: &str) {
        println!("== {} ==", if name.is_empty() { "script" } else { name });
        let count = self.chunk.len();
        let mut offset = 0;
        while offset < count {
            offset = self.disassemble_instruction(offset);
        }
    }

    pub fn instruction_at(&self, index: usize) -> OpCode {
        self.chunk[index].clone()
    }

    pub fn constant_at(&self, constant_index: usize) -> Value {
        self.constants[constant_index].clone()
    }

    pub fn line_at(&self, index: usize) -> usize {
        self.lines[index]
    }

    pub fn disassemble_instruction(&self, offset: usize) -> usize {
        print!("{:04} ", offset);
        let instruction = &self.chunk[offset];
        let same_line_as_previous_opcode =
            offset > 0 && self.lines[offset] == self.lines[offset - 1];
        if same_line_as_previous_opcode {
            print!("   | ");
        } else {
            print!(" {} ", self.lines[offset]);
        }

        match instruction {
            OpCode::Return => self.simple_instruction("OP_RETURN", offset),
            OpCode::Constant(constant_index) => {
                self.constant_instruction("OP_CONSTANT", offset, *constant_index)
            }
            OpCode::Negate => self.simple_instruction("OP_NEGATE", offset),
            OpCode::Add => self.simple_instruction("OP_ADD", offset),
            OpCode::Subtract => self.simple_instruction("OP_SUBTRACT", offset),
            OpCode::Multiply => self.simple_instruction("OP_MULTIPLY", offset),
            OpCode::Divide => self.simple_instruction("OP_DIVIDE", offset),
            OpCode::Nil => self.simple_instruction("OP_NIL", offset),
            OpCode::True => self.simple_instruction("OP_TRUE", offset),
            OpCode::False => self.simple_instruction("OP_FALSE", offset),
            OpCode::Not => self.simple_instruction("OP_NOT", offset),
            OpCode::Equal => self.simple_instruction("OP_EQUAL", offset),
            OpCode::Greater => self.simple_instruction("OP_GREATER", offset),
            OpCode::Less => self.simple_instruction("OP_LESS", offset),
            OpCode::Print => self.simple_instruction("OP_PRINT", offset),
            OpCode::Pop => self.simple_instruction("OP_POP", offset),
            OpCode::DefineGlobal(index) => {
                self.constant_instruction("OP_DEFINE_GLOBAL", offset, *index)
            }
            OpCode::GetGlobal(index) => self.constant_instruction("OP_GET_GLOBAL", offset, *index),
            OpCode::SetGlobal(index) => self.constant_instruction("OP_SET_GLOBAL", offset, *index),
            OpCode::GetLocal(slot) => self.byte_instruction("OP_GET_LOCAL", offset, *slot),
            OpCode::SetLocal(slot) => self.byte_instruction("OP_SET_LOCAL", offset, *slot),
            OpCode::Jump(jump_offset) => self.jump_instruction("OP_JUMP", *jump_offset, offset, 1),
            OpCode::JumpIfFalse(jump_offset) => {
                self.jump_instruction("OP_JUMP_IF_FALSE", *jump_offset, offset, 1)
            }
<<<<<<< HEAD
            OpCode::Loop(loop_offset) => self.jump_instruction("OP_LOOP", *loop_offset, offset),
            OpCode::Call(arg_count) => self.byte_instruction("OP_CALL", offset, *arg_count),
=======
            // TODO: Check jump instruction implementation
            OpCode::Loop(loop_offset) => self.jump_instruction("OP_LOOP", *loop_offset, offset, -1),
>>>>>>> dde6005e
        }
    }

    fn simple_instruction(&self, name: &str, offset: usize) -> usize {
        println!("{name}");
        offset + 1
    }

    fn byte_instruction(&self, name: &str, offset: usize, slot: usize) -> usize {
        println!("{:<16} {:>4}", name, slot);
        offset + 1
    }

    fn constant_instruction(&self, name: &str, offset: usize, constant_index: usize) -> usize {
        let value = &self.constants[constant_index];

        match value {
            Value::Number(v) => println!("{:<16} {:>4} '{}'", name, constant_index, v),
            Value::Bool(v) => println!("{:<16} {:>4} '{}'", name, constant_index, v),
            Value::Nil => println!("{:<16} {:>4} 'nil'", name, constant_index),
            Value::String(v) => {
                println!("{:<16} {:>4} '{}'", name, constant_index, v)
            }
            Value::Function(f) => {
                println!("{:<16} {:>4} '<fn {}>'", name, constant_index, f.name)
            }
            Value::NativeFunction(_) => {
                println!("'<native fn>'")
            }
        }

        // In the book, this function returns offset + 2 because the constant index is stored separately from Opcode::Constant
        // In our implementation, we combine them into a single element (Opcode::Constant(constant_index)), so we return offset + 1
        offset + 1
    }

    fn jump_instruction(&self, name: &str, jump_offset: usize, offset: usize, sign: i32) -> usize {
        let from = offset as isize + 1;
        let dist = jump_offset as isize;
        let target = if sign >= 0 { from + dist } else { from - dist };
        println!("{:<16} {:>4} -> {}", name, offset, target);
        offset + 1
    }
}<|MERGE_RESOLUTION|>--- conflicted
+++ resolved
@@ -120,13 +120,9 @@
             OpCode::JumpIfFalse(jump_offset) => {
                 self.jump_instruction("OP_JUMP_IF_FALSE", *jump_offset, offset, 1)
             }
-<<<<<<< HEAD
-            OpCode::Loop(loop_offset) => self.jump_instruction("OP_LOOP", *loop_offset, offset),
             OpCode::Call(arg_count) => self.byte_instruction("OP_CALL", offset, *arg_count),
-=======
             // TODO: Check jump instruction implementation
             OpCode::Loop(loop_offset) => self.jump_instruction("OP_LOOP", *loop_offset, offset, -1),
->>>>>>> dde6005e
         }
     }
 
